--- conflicted
+++ resolved
@@ -1,9 +1,5 @@
 package Bio::ToolBox::Data::file;
-<<<<<<< HEAD
 our $VERSION = '1.40';
-=======
-our $VERSION = '1.36';
->>>>>>> 0ad927fd
 
 =head1 NAME
 
