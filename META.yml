---
abstract: 'Tools for querying and analysis of genomic data'
author:
  - 'Timothy Parnell <parnell.tj@gmail.com>'
build_requires: {}
configure_requires:
  Module::Build: '0'
dynamic_config: 1
generated_by: 'Module::Build version 0.4211, CPAN::Meta::Converter version 2.143240'
license: perl
meta-spec:
  url: http://module-build.sourceforge.net/META-spec-v1.4.html
  version: '1.4'
name: Bio-ToolBox
provides:
  Bio::ToolBox:
    file: lib/Bio/ToolBox.pm
<<<<<<< HEAD
    version: '1.50'
=======
    version: '1.43'
>>>>>>> c3403262
  Bio::ToolBox::Data:
    file: lib/Bio/ToolBox/Data.pm
    version: '1.43'
  Bio::ToolBox::Data::Feature:
    file: lib/Bio/ToolBox/Data/Feature.pm
    version: '1.50'
  Bio::ToolBox::Data::Iterator:
    file: lib/Bio/ToolBox/Data.pm
  Bio::ToolBox::Data::Stream:
    file: lib/Bio/ToolBox/Data/Stream.pm
    version: '1.41'
  Bio::ToolBox::Data::core:
    file: lib/Bio/ToolBox/Data/core.pm
    version: '1.50'
  Bio::ToolBox::Data::file:
    file: lib/Bio/ToolBox/Data/file.pm
    version: '1.41'
  Bio::ToolBox::GeneTools:
    file: lib/Bio/ToolBox/GeneTools.pm
    version: '1.50'
  Bio::ToolBox::SeqFeature:
    file: lib/Bio/ToolBox/SeqFeature.pm
    version: '1.43'
  Bio::ToolBox::big_helper:
    file: lib/Bio/ToolBox/big_helper.pm
    version: '1.43'
  Bio::ToolBox::db_helper:
    file: lib/Bio/ToolBox/db_helper.pm
    version: '1.50'
  Bio::ToolBox::db_helper::bam:
    file: lib/Bio/ToolBox/db_helper/bam.pm
    version: '1.50'
  Bio::ToolBox::db_helper::bigbed:
    file: lib/Bio/ToolBox/db_helper/bigbed.pm
    version: '1.50'
  Bio::ToolBox::db_helper::bigwig:
    file: lib/Bio/ToolBox/db_helper/bigwig.pm
    version: '1.50'
  Bio::ToolBox::db_helper::config:
    file: lib/Bio/ToolBox/db_helper/config.pm
    version: '1.14'
  Bio::ToolBox::db_helper::seqfasta:
    file: lib/Bio/ToolBox/db_helper/seqfasta.pm
    version: '1.50'
  Bio::ToolBox::db_helper::useq:
    file: lib/Bio/ToolBox/db_helper/useq.pm
    version: '1.50'
  Bio::ToolBox::db_helper::wiggle:
    file: lib/Bio/ToolBox/db_helper/wiggle.pm
    version: '1.50'
  Bio::ToolBox::parser::gff:
    file: lib/Bio/ToolBox/parser/gff.pm
    version: '1.43'
  Bio::ToolBox::parser::ucsc:
    file: lib/Bio/ToolBox/parser/ucsc.pm
    version: '1.42'
  Bio::ToolBox::parser::ucsc::builder:
    file: lib/Bio/ToolBox/parser/ucsc.pm
  Bio::ToolBox::utility:
    file: lib/Bio/ToolBox/utility.pm
    version: '1.36'
recommends:
  DBD::SQLite: '0'
  File::Which: '0'
  Net::FTP: '0'
  Parallel::ForkManager: '1.02'
  Statistics::LineFit: '0.06'
requires:
  Bio::DB::BigFile: '1.07'
  Bio::DB::Sam: '1.36'
  Bio::DB::USeq: '0.2'
  Bio::Root::Version: '1.0069022'
  Config::Simple: '4.58'
  Module::Load: '0'
  Statistics::Descriptive: '3'
  Statistics::Lite: '3.2'
resources:
  license: http://dev.perl.org/licenses/
  repository: https://github.com/tjparnell/biotoolbox
<<<<<<< HEAD
version: '1.50'
=======
version: '1.43'
>>>>>>> c3403262
<|MERGE_RESOLUTION|>--- conflicted
+++ resolved
@@ -15,11 +15,7 @@
 provides:
   Bio::ToolBox:
     file: lib/Bio/ToolBox.pm
-<<<<<<< HEAD
     version: '1.50'
-=======
-    version: '1.43'
->>>>>>> c3403262
   Bio::ToolBox::Data:
     file: lib/Bio/ToolBox/Data.pm
     version: '1.43'
@@ -99,8 +95,4 @@
 resources:
   license: http://dev.perl.org/licenses/
   repository: https://github.com/tjparnell/biotoolbox
-<<<<<<< HEAD
-version: '1.50'
-=======
-version: '1.43'
->>>>>>> c3403262
+version: '1.50'